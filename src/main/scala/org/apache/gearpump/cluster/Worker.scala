--- conflicted
+++ resolved
@@ -153,11 +153,7 @@
               try {
                 val clazz = Class.forName(context.mainClass)
                 val main = clazz.getMethod("main", classOf[Array[String]])
-<<<<<<< HEAD
-                  main.invoke(null, context.arguments)
-=======
                 main.invoke(null, context.arguments)
->>>>>>> 36ea5701
                 Success(0)
               } catch {
                 case e: Throwable => Failure(e)
