--- conflicted
+++ resolved
@@ -88,15 +88,11 @@
     taskQueue ++= tasks
 
     LOG.info("AppMaster is launched xxxxxxxxxxxxxxxxx")
-<<<<<<< HEAD
 
     LOG.info("Initializing Clock service ....")
     clockService = context.actorOf(Props(classOf[ClockService], dag))
-
-    context.become(waitForMasterToConfirmRegistration(repeatActionUtil(30)(masterProxy ! RegisterAppMaster(self, appId, masterExecutorId, slots, registerData))))
-=======
+  
     context.become(waitForMasterToConfirmRegistration(repeatActionUtil(30)(masterProxy ! RegisterAppMaster(self, appId, masterExecutorId, resource, registerData))))
->>>>>>> 2edc7b8e
   }
 
   def waitForMasterToConfirmRegistration(killSelf : Cancellable) : Receive = {
